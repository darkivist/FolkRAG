--- conflicted
+++ resolved
@@ -82,12 +82,6 @@
         return len(text.split())
 
     def generate_questions(self):
-<<<<<<< HEAD
-        self.df['clean_text'] = self.df['text'].apply(self.custom_preprocess)
-=======
-        self.df['clean_text'] = self.df['text'].apply(custom_preprocess)
->>>>>>> ef11c0fc
-
         self.df['token_count'] = self.df['clean_text'].apply(self.get_token_count)
 
         self.df['keyword_tfidf'], self.df['keyword_tfidf_score'] = zip(
