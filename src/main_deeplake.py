import os
import sys
import time
import torch
import gc
import pandas as pd
from typing import List, Dict, Any
from langchain.text_splitter import RecursiveCharacterTextSplitter
from langchain.schema import Document

# Add the src directory to the Python path
project_root = os.path.abspath(os.path.dirname(os.path.dirname(__file__)))
src_dir = os.path.join(project_root, 'src')
sys.path.insert(0, src_dir)

from component.rag_retriever_deeplake import RAGRetriever
from component.rag_generator_deeplake import RAGGenerator
from component.rag_pipeline_deeplake import RAGPipeline
from component.metadata_processor import process_metadata
from component.logging_config import setup_logging


def set_seed(seed=42):
    torch.manual_seed(seed)
    if torch.cuda.is_available():
        torch.cuda.manual_seed_all(seed)
        torch.backends.cudnn.deterministic = True
        torch.backends.cudnn.benchmark = False


def chunk_documents(documents: List[Document], chunk_size: int, logger) -> List[Document]:
    logger.info("\nStarting document chunking process...")
    text_splitter = RecursiveCharacterTextSplitter(
        chunk_size=chunk_size,
        chunk_overlap=chunk_size * 15 // 100,
        length_function=len,
    )

    chunked_documents = []
    for doc in documents:
        logger.info(f"\nChunking document: {doc.metadata.get('original_filename', 'unknown')}")
        logger.debug(f"Original metadata keys: {list(doc.metadata.keys())}")

        chunks = text_splitter.split_text(doc.page_content)
        logger.info(f"Creating {len(chunks)} chunks")

        for i, chunk in enumerate(chunks):
            chunked_doc = Document(
                page_content=chunk,
                metadata={
                    **doc.metadata,
                    'chunk_id': i,
                    'total_chunks': len(chunks),
                    'chunk_size': chunk_size,
                    'chunk_length': len(chunk)
                }
            )
            chunked_documents.append(chunked_doc)

            # Log first chunk's metadata for verification
            if i == 0:
                logger.debug(f"First chunk metadata keys: {list(chunked_doc.metadata.keys())}")

    logger.info(f"\nTotal chunks created: {len(chunked_documents)}")
    return chunked_documents


def main():
    # Setup logging
    logger = setup_logging()

    set_seed(42)
    data_dir = os.path.join(project_root, 'data')
    chunk_size = 100
    logger.info(f"\nInitializing with data_dir: {data_dir}")

    # Process metadata
    logger.info("\n=== STAGE 1: METADATA PROCESSING ===")
    metadata = process_metadata(data_dir)
    logger.info(f"Processed metadata for {len(metadata)} documents")
    if metadata:
        sample_key = next(iter(metadata))
        logger.info(f"Sample metadata key: {sample_key}")
        logger.info("Sample metadata content:")
        for k, v in metadata[sample_key].items():
            logger.info(f"  {k}: {v}")

    # Initialize retriever
    dataset_path = os.path.join(data_dir, f'deeplake_dataset_chunk_{chunk_size}')
    logger.info(f"\n=== STAGE 2: INITIALIZING RETRIEVER ===")
    logger.info(f"Dataset path: {dataset_path}")

<<<<<<< HEAD
    delete_existing = input("Do you want to delete the existing dataset? (y/n): ").lower() == 'y'
    text_retriever = RAGRetriever(dataset_path=dataset_path, model_name='instructor', logger=logger)
=======
    text_retriever = RAGRetriever(dataset_path=dataset_path, model_name='titan') # main, instructor, titan
    print("RAGRetriever initialized")
>>>>>>> 129cdf56

    if delete_existing:
        text_retriever.delete_dataset()
        logger.info("Existing dataset deleted.")

    # Load documents
    logger.info("\n=== STAGE 3: LOADING DOCUMENTS ===")
    documents = text_retriever.load_data(data_dir, metadata)
    logger.info(f"Loaded {len(documents)} documents")
    if documents:
        logger.info("\nFirst document metadata:")
        for k, v in documents[0].metadata.items():
            logger.info(f"  {k}: {v}")

    # Chunk documents
    logger.info("\n=== STAGE 4: CHUNKING DOCUMENTS ===")
    chunked_documents = chunk_documents(documents, chunk_size, logger)
    logger.info(f"Created {len(chunked_documents)} chunks")
    if chunked_documents:
        logger.info("\nFirst chunk metadata:")
        for k, v in chunked_documents[0].metadata.items():
            logger.info(f"  {k}: {v}")

    # Generate embeddings
    logger.info("\n=== STAGE 5: EMBEDDING GENERATION ===")
    if text_retriever.is_empty():
        logger.info("Generating new embeddings...")
        text_retriever.generate_embeddings(chunked_documents)
        logger.info("Embeddings generated and saved.")
    else:
        logger.info("Using existing embeddings.")

    # Initialize RAG components
<<<<<<< HEAD
    logger.info("\n=== STAGE 6: INITIALIZING RAG COMPONENTS ===")
    qa_generator = RAGGenerator(model_name='llama')
=======
    model_name='claude'
    qa_generator = RAGGenerator(model_name=model_name) # llama, t5, claude
>>>>>>> 129cdf56
    rag_pipeline = RAGPipeline(text_retriever, qa_generator)

    logger.info("\nEntering interactive query mode...")
    while True:
        query = input("\nEnter your question (or 'quit' to exit): ")
        if query.lower() == 'quit':
            break

        start_time = time.time()
        top_k=3
        if model_name == 'claude':
            retrieved_docs, most_relevant_passage, raw_response, validated_response, structured_response, final_response = rag_pipeline.run_claude(query=query, top_k=top_k)
        else:
            retrieved_docs, most_relevant_passage, raw_response, validated_response, structured_response, final_response = rag_pipeline.run(query=query, top_k=top_k)
        #retrieved_docs, most_relevant_passage, response = rag_pipeline.run(query)
        end_time = time.time()

<<<<<<< HEAD
        logger.info("\n=== Results ===")
        logger.info(f"Processing time: {end_time - start_time:.2f} seconds")
        logger.info(f"Retrieved {len(retrieved_docs)} documents")
        logger.info("\nMetadata from retrieved documents:")
        for i, doc in enumerate(retrieved_docs):
            logger.info(f"\nDocument {i + 1} metadata:")
            for k, v in doc.metadata.items():
                logger.info(f"  {k}: {v}")
        logger.info("\nResponse:")
        logger.info(response)
        logger.info("=" * 50)
=======
        print("\n--- Results ---")
        print(f"Processing time: {end_time - start_time:.2f} seconds")
        print(f"Number of retrieved documents: {len(retrieved_docs)}")
        print("Response:")
        print(final_response)
        print("-------------------\n")
>>>>>>> 129cdf56

    # Cleanup
    logger.info("\nCleaning up...")
    del text_retriever, qa_generator, rag_pipeline
    gc.collect()
    torch.cuda.empty_cache()


if __name__ == "__main__":
    main()<|MERGE_RESOLUTION|>--- conflicted
+++ resolved
@@ -4,7 +4,7 @@
 import torch
 import gc
 import pandas as pd
-from typing import List, Dict, Any
+from typing import List
 from langchain.text_splitter import RecursiveCharacterTextSplitter
 from langchain.schema import Document
 
@@ -17,7 +17,6 @@
 from component.rag_generator_deeplake import RAGGenerator
 from component.rag_pipeline_deeplake import RAGPipeline
 from component.metadata_processor import process_metadata
-from component.logging_config import setup_logging
 
 
 def set_seed(seed=42):
@@ -28,8 +27,7 @@
         torch.backends.cudnn.benchmark = False
 
 
-def chunk_documents(documents: List[Document], chunk_size: int, logger) -> List[Document]:
-    logger.info("\nStarting document chunking process...")
+def chunk_documents(documents: List[Document], chunk_size: int) -> List[Document]:
     text_splitter = RecursiveCharacterTextSplitter(
         chunk_size=chunk_size,
         chunk_overlap=chunk_size * 15 // 100,
@@ -38,110 +36,110 @@
 
     chunked_documents = []
     for doc in documents:
-        logger.info(f"\nChunking document: {doc.metadata.get('original_filename', 'unknown')}")
-        logger.debug(f"Original metadata keys: {list(doc.metadata.keys())}")
-
         chunks = text_splitter.split_text(doc.page_content)
-        logger.info(f"Creating {len(chunks)} chunks")
-
         for i, chunk in enumerate(chunks):
             chunked_doc = Document(
                 page_content=chunk,
-                metadata={
-                    **doc.metadata,
-                    'chunk_id': i,
-                    'total_chunks': len(chunks),
-                    'chunk_size': chunk_size,
-                    'chunk_length': len(chunk)
-                }
+                metadata={**doc.metadata, 'chunk_id': i}
             )
             chunked_documents.append(chunked_doc)
-
-            # Log first chunk's metadata for verification
-            if i == 0:
-                logger.debug(f"First chunk metadata keys: {list(chunked_doc.metadata.keys())}")
-
-    logger.info(f"\nTotal chunks created: {len(chunked_documents)}")
     return chunked_documents
 
+def find_correct_chunk(documents: List[Document], answer: str, chunk_size: int) -> int:
+    text_splitter = RecursiveCharacterTextSplitter(
+        chunk_size=chunk_size,
+        chunk_overlap=chunk_size * 15 // 100,  # Assuming 15% overlap as before
+        length_function=len
+    )
+    for doc in documents:
+        chunks = text_splitter.split_text(doc.page_content)
+        for i, chunk in enumerate(chunks):
+            if answer in chunk:
+                return i
+    return -1  # Return -1 if no chunk contains the answer
+
+def get_chunk_text(document: Document, chunk_id: int, chunk_size: int) -> str:
+    text_splitter = RecursiveCharacterTextSplitter(
+        chunk_size=chunk_size,
+        chunk_overlap=chunk_size * 15 // 100,  # Assuming 15% overlap as before
+        length_function=len
+    )
+    chunks = text_splitter.split_text(document.page_content)
+    if chunk_id < len(chunks):
+        return chunks[chunk_id]
+    return "Chunk ID out of range" 
 
 def main():
-    # Setup logging
-    logger = setup_logging()
+    set_seed(42)
 
-    set_seed(42)
-    data_dir = os.path.join(project_root, 'data')
-    chunk_size = 100
-    logger.info(f"\nInitializing with data_dir: {data_dir}")
+    data_dir = os.path.join(project_root, 'data', 'marc-xl-data')
+    chunk_size = 100  # Fixed chunk size of 100
 
-    # Process metadata
-    logger.info("\n=== STAGE 1: METADATA PROCESSING ===")
+    print(f"Data directory: {data_dir}")
+    print(f"Chunk size: {chunk_size}")
+
+    # Ask if user wants to delete existing data
+    delete_existing = input("Do you want to delete the existing dataset? (y/n): ").lower() == 'y'
+
+    # Initialize components
     metadata = process_metadata(data_dir)
-    logger.info(f"Processed metadata for {len(metadata)} documents")
-    if metadata:
-        sample_key = next(iter(metadata))
-        logger.info(f"Sample metadata key: {sample_key}")
-        logger.info("Sample metadata content:")
-        for k, v in metadata[sample_key].items():
-            logger.info(f"  {k}: {v}")
+    print(f"Number of documents with metadata: {len(metadata)}")
 
-    # Initialize retriever
     dataset_path = os.path.join(data_dir, f'deeplake_dataset_chunk_{chunk_size}')
-    logger.info(f"\n=== STAGE 2: INITIALIZING RETRIEVER ===")
-    logger.info(f"Dataset path: {dataset_path}")
+    print(f"Dataset path: {dataset_path}")
 
-<<<<<<< HEAD
-    delete_existing = input("Do you want to delete the existing dataset? (y/n): ").lower() == 'y'
-    text_retriever = RAGRetriever(dataset_path=dataset_path, model_name='instructor', logger=logger)
-=======
     text_retriever = RAGRetriever(dataset_path=dataset_path, model_name='titan') # main, instructor, titan
     print("RAGRetriever initialized")
->>>>>>> 129cdf56
 
     if delete_existing:
         text_retriever.delete_dataset()
-        logger.info("Existing dataset deleted.")
+        print("Existing dataset deleted.")
 
-    # Load documents
-    logger.info("\n=== STAGE 3: LOADING DOCUMENTS ===")
+    # Load and prepare documents
     documents = text_retriever.load_data(data_dir, metadata)
-    logger.info(f"Loaded {len(documents)} documents")
-    if documents:
-        logger.info("\nFirst document metadata:")
-        for k, v in documents[0].metadata.items():
-            logger.info(f"  {k}: {v}")
+    print(f"Number of documents loaded: {len(documents)}")
 
-    # Chunk documents
-    logger.info("\n=== STAGE 4: CHUNKING DOCUMENTS ===")
-    chunked_documents = chunk_documents(documents, chunk_size, logger)
-    logger.info(f"Created {len(chunked_documents)} chunks")
-    if chunked_documents:
-        logger.info("\nFirst chunk metadata:")
-        for k, v in chunked_documents[0].metadata.items():
-            logger.info(f"  {k}: {v}")
+    if len(documents) == 0:
+        print("No documents loaded. Check the load_data method in RAGRetriever.")
+        return
 
-    # Generate embeddings
-    logger.info("\n=== STAGE 5: EMBEDDING GENERATION ===")
+    print("Sample of loaded documents:")
+    for i, doc in enumerate(documents[:3]):  # Print details of first 3 documents
+        print(f"Document {i+1}:")
+        print(f"Content preview: {doc.page_content[:100]}...")
+        print(f"Metadata: {doc.metadata}")
+        print("---")
+
+    chunked_documents = chunk_documents(documents, chunk_size)
+    num_chunks = len(chunked_documents)
+    print(f"Prepared {num_chunks} chunks with size {chunk_size}")
+
+    if num_chunks == 0:
+        print("No chunks created. Check the chunking process.")
+        return
+
+    print("Sample of chunked documents:")
+    for i, chunk in enumerate(chunked_documents[:3]):  # Print details of first 3 chunks
+        print(f"Chunk {i+1}:")
+        print(f"Content preview: {chunk.page_content[:100]}...")
+        print(f"Metadata: {chunk.metadata}")
+        print("---")
+
+    # Generate embeddings if the dataset is empty
     if text_retriever.is_empty():
-        logger.info("Generating new embeddings...")
+        print("Generating embeddings for chunked documents...")
         text_retriever.generate_embeddings(chunked_documents)
-        logger.info("Embeddings generated and saved.")
+        print("Embeddings generated and saved.")
     else:
-        logger.info("Using existing embeddings.")
+        print("Using existing embeddings.")
 
     # Initialize RAG components
-<<<<<<< HEAD
-    logger.info("\n=== STAGE 6: INITIALIZING RAG COMPONENTS ===")
-    qa_generator = RAGGenerator(model_name='llama')
-=======
     model_name='claude'
     qa_generator = RAGGenerator(model_name=model_name) # llama, t5, claude
->>>>>>> 129cdf56
     rag_pipeline = RAGPipeline(text_retriever, qa_generator)
 
-    logger.info("\nEntering interactive query mode...")
     while True:
-        query = input("\nEnter your question (or 'quit' to exit): ")
+        query = input("Enter your question (or 'quit' to exit): ")
         if query.lower() == 'quit':
             break
 
@@ -154,33 +152,20 @@
         #retrieved_docs, most_relevant_passage, response = rag_pipeline.run(query)
         end_time = time.time()
 
-<<<<<<< HEAD
-        logger.info("\n=== Results ===")
-        logger.info(f"Processing time: {end_time - start_time:.2f} seconds")
-        logger.info(f"Retrieved {len(retrieved_docs)} documents")
-        logger.info("\nMetadata from retrieved documents:")
-        for i, doc in enumerate(retrieved_docs):
-            logger.info(f"\nDocument {i + 1} metadata:")
-            for k, v in doc.metadata.items():
-                logger.info(f"  {k}: {v}")
-        logger.info("\nResponse:")
-        logger.info(response)
-        logger.info("=" * 50)
-=======
         print("\n--- Results ---")
         print(f"Processing time: {end_time - start_time:.2f} seconds")
         print(f"Number of retrieved documents: {len(retrieved_docs)}")
         print("Response:")
         print(final_response)
         print("-------------------\n")
->>>>>>> 129cdf56
 
     # Cleanup
-    logger.info("\nCleaning up...")
     del text_retriever, qa_generator, rag_pipeline
     gc.collect()
     torch.cuda.empty_cache()
-
+    
 
 if __name__ == "__main__":
-    main()+    main()
+    
+    